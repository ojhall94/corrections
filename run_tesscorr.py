--- conflicted
+++ resolved
@@ -18,13 +18,8 @@
 import os
 import argparse
 import logging
-<<<<<<< HEAD
 from timeit import default_timer
 import corrections
-=======
-import functools
-from corrections import tesscorr, TaskManager
->>>>>>> f093167a
 
 #------------------------------------------------------------------------------
 if __name__ == '__main__':
@@ -35,10 +30,11 @@
 	parser.add_argument('-d', '--debug', help='Print debug messages.', action='store_true')
 	parser.add_argument('-q', '--quiet', help='Only report warnings and errors.', action='store_true')
 	parser.add_argument('-p', '--plot', help='Save plots when running.', action='store_true')
-	parser.add_argument('-a', '--all', help='Run on random target from TODO-list.', action='store_true')
+	parser.add_argument('-r', '--random', help='Run on random target from TODO-list.', action='store_true')
 	parser.add_argument('-t', '--test', help='Use test data and ignore TESSCORR_INPUT environment variable.', action='store_true')
-<<<<<<< HEAD
-	parser.add_argument('--all', help='Run correction on all targets.', action='store_true')
+	parser.add_argument('-a', '--all', help='Run correction on all targets.', action='store_true')
+	parser.add_argument('--camera', type=int, help='The numerical identifier of the TESS camera, primarily for testing.')
+	parser.add_argument('--ccd', type=int, help='The numerical identifier of the TESS camera CCD, primarily for testing.')
 	parser.add_argument('--starid', type=int, help='TIC identifier of target.', nargs='?', default=None)
 	parser.add_argument('input_folder', type=str, help='Directory to create catalog files in.', nargs='?', default=None)
 	args = parser.parse_args()
@@ -46,18 +42,6 @@
 	# Make sure at least one setting is given:
 	if not args.all and args.starid is None and not args.random:
 		parser.error("Please select either a specific STARID or RANDOM.")
-=======
-	# TODO: are there benefits from predefined lists, etc.? (todolist would be the other place, but it stores surrounding targets too)
-	parser.add_argument('-r', '--test_range', type=int, help='Run on a maximum number of targets, primarily for testing.')
-	parser.add_argument('--camera', type=int, help='The numerical identifier of the TESS camera, primarily for testing.')
-	parser.add_argument('--ccd', type=int, help='The numerical identifier of the TESS camera CCD, primarily for testing.')
-	parser.add_argument('starid', type=int, help='TIC identifier of target.', nargs='?', default=None)
-	args = parser.parse_args()
-
-	# Make sure at least one setting is given:
-	if args.starid is None and not args.test:
-		parser.error("Please select either a specific STARID or TEST.")
->>>>>>> f093167a
 
 	# Set logging level:
 	logging_level = logging.INFO
@@ -78,7 +62,6 @@
 	logger_parent.setLevel(logging_level)
 
 	# Get input and output folder from environment variables:
-<<<<<<< HEAD
 	input_folder = args.input_folder
 	if input_folder is None:
 		test_folder = os.path.abspath(os.path.join(os.path.dirname(__file__), 'tests', 'input'))
@@ -87,22 +70,12 @@
 		else:
 			input_folder = os.environ.get('TESSCORR_INPUT', test_folder)
 	output_folder = os.environ.get('TESSCORR_OUTPUT', os.path.abspath('.'))
-=======
-	test_folder = os.path.abspath(os.path.join(os.path.dirname(__file__), 'tests'))
-	if args.test:
-		input_folder = os.path.join(test_folder,'input')
-		output_folder = os.path.join(test_folder,'output')
-	else:
-		input_folder = os.environ.get('TESSCORR_INPUT', test_folder)
-		output_folder = os.environ.get('TESSCORR_OUTPUT', os.path.abspath('.'))
->>>>>>> f093167a
 	logger.info("Loading input data from '%s'", input_folder)
 	logger.info("Putting output data in '%s'", output_folder)
 
 	# Get the class for the selected method:
 	CorrClass = corrections.corrclass(args.method)
 
-<<<<<<< HEAD
 	# Initialize the corrector class:
 	with CorrClass(input_folder, plot=args.plot) as corr:
 
@@ -132,25 +105,33 @@
 
 				if not args.all:
 					break
-=======
-	# Run the program:
-	with TaskManager(input_folder) as tm:
-		if args.starid is not None:
-			task = tm.get_task(starid=args.starid)
-			corr = f(starid=args.starid, **task)
+	
+	
+	# ------------------------------------------------------------------------------------
+	# Lindsey's code
 
-		elif args.all:	
-			#TODO: there is an unimplemented case, which is "run everything"; but that should really only be done by an MPI scheduler?
-			if args.camera and args.ccd:
-				# unset int in python resolve to 0, so should be False if not set
-				target_list = tm.get_all(args.camera, args.ccd, args.test_range)
-				for starid in target_list:
-					task = tm.get_task(starid=int(starid))
-					corr = f(starid=int(starid), **task)
-		# TODO: another unimplemented case, where test_range is not None (or a list from a file) but no camera or ccd given
+	# import functools
 
-	# Write out the results?
-	if not args.quiet:
-		print("=======================")
-		#print("STATUS: {0}".format(corr.status.name))
->>>>>>> f093167a
+	# # Create partial function of tesscorr, setting the common keywords:
+	# f = functools.partial(tesscorr, input_folder=input_folder, output_folder=output_folder, plot=args.plot)
+
+	# # Run the program:
+	# with TaskManager(input_folder) as tm:
+	# 	if args.starid is not None:
+	# 		task = tm.get_task(starid=args.starid)
+	# 		corr = f(starid=args.starid, **task)
+
+	# 	elif args.all:	
+	# 		#TODO: there is an unimplemented case, which is "run everything"; but that should really only be done by an MPI scheduler?
+	# 		if args.camera and args.ccd:
+	# 			# unset int in python resolve to 0, so should be False if not set
+	# 			target_list = tm.get_all(args.camera, args.ccd, args.test_range)
+	# 			for starid in target_list:
+	# 				task = tm.get_task(starid=int(starid))
+	# 				corr = f(starid=int(starid), **task)
+	# 	# TODO: another unimplemented case, where test_range is not None (or a list from a file) but no camera or ccd given
+
+	# # Write out the results?
+	# if not args.quiet:
+	# 	print("=======================")
+	# 	#print("STATUS: {0}".format(corr.status.name))