# -*- coding: utf-8 -*-
"""
Command-line utility to run TESS detrend correction from command-line.

Note:
    This file is intended as an addition to the code
    `tess_detrend` by Derek Buzasi <dbuzasi@fgcu.edu>

    It allows for small tests of single target inputs from
    a variety of formats, including FITS and text files,
    and provides an option for debugging and maintenance
Structure inspired by `tessphot` by Rasmus Handberg <rasmush@phys.au.dk>

"""

# photometry runs under Python 2, so compatibility is an issue without this
from __future__ import with_statement, print_function
import os
import argparse
import logging
import corrections

#------------------------------------------------------------------------------
if __name__ == '__main__':

	# Parse command line arguments:
	parser = argparse.ArgumentParser(description='Run TESS Corrector pipeline on single star.')
	parser.add_argument('-m', '--method', help='Corrector method to use.', default=None, choices=('ensemble', 'cbv', 'kasoc_filter'))
	parser.add_argument('-d', '--debug', help='Print debug messages.', action='store_true')
	parser.add_argument('-q', '--quiet', help='Only report warnings and errors.', action='store_true')
	parser.add_argument('-p', '--plot', help='Save plots when running.', action='store_true')
	parser.add_argument('-r', '--random', help='Run on random target from TODO-list.', action='store_true')
	parser.add_argument('-t', '--test', help='Use test data and ignore TESSCORR_INPUT environment variable.', action='store_true')
	parser.add_argument('-a', '--all', help='Run correction on all targets.', action='store_true')
	parser.add_argument('--camera', type=int, choices=(1,2,3,4), default=None, help='TESS Camera. Default is to run all cameras.')
	parser.add_argument('--ccd', type=int, choices=(1,2,3,4), default=None, help='TESS CCD. Default is to run all CCDs.')
	parser.add_argument('--starid', type=int, help='TIC identifier of target.', nargs='?', default=None)
	parser.add_argument('--camera', type=int, choices=(1,2,3,4), default=None, help='TESS Camera. Default is to run all cameras.')
	parser.add_argument('--ccd', type=int, choices=(1,2,3,4), default=None, help='TESS CCD. Default is to run all CCDs.')
	parser.add_argument('input_folder', type=str, help='Directory to create catalog files in.', nargs='?', default=None)
#	parser.add_argument('output_folder', type=str, help='Directory to save output in.', nargs='?', default=None)
	args = parser.parse_args()
	
	
	args.camera = 2
	args.ccd = 1
	args.method = 'cbv'
	args.all = True
	args.plot = False
	args.input_folder = '/media/mikkelnl/Elements/TESS/S01_tests/lightcurves-2127753'


	# Make sure at least one setting is given:
	if not args.all and args.starid is None and not args.random:
		parser.error("Please select either a specific STARID or RANDOM.")

	# Set logging level:
	logging_level = logging.INFO
	if args.quiet:
		logging_level = logging.WARNING
	elif args.debug:
		logging_level = logging.DEBUG

	# Setup logging:
	formatter = logging.Formatter('%(asctime)s - %(levelname)s - %(message)s')
	console = logging.StreamHandler()
	console.setFormatter(formatter)
	logger = logging.getLogger(__name__)
	if not logger.hasHandlers():
		logger.addHandler(console)
	logger.setLevel(logging_level)
	logger_parent = logging.getLogger('corrections')
	if not logger_parent.hasHandlers():
		logger_parent.addHandler(console)
	logger_parent.setLevel(logging_level)

	# Get input and output folder from environment variables:
	input_folder = args.input_folder
	if input_folder is None:
		test_folder = os.path.abspath(os.path.join(os.path.dirname(__file__), 'tests', 'input'))
		if args.test:
			input_folder = test_folder
		else:
			input_folder = os.environ.get('TESSCORR_INPUT', test_folder)

	output_folder = os.environ.get('TESSCORR_OUTPUT', os.path.join(input_folder, 'lightcurves'))

	logger.info("Loading input data from '%s'", input_folder)
	logger.info("Putting output data in '%s'", output_folder)

	# Get the class for the selected method:
	CorrClass = corrections.corrclass(args.method)

	# Initialize the corrector class:
	with CorrClass(input_folder, plot=args.plot) as corr:

		# Start the TaskManager:
		with corrections.TaskManager(input_folder) as tm:
			while True:
				
				if args.random:
					task = tm.get_random_task()
				else:
					task = tm.get_task(starid=args.starid, camera=args.camera, ccd=args.ccd)
<<<<<<< HEAD

				if task is None: break

=======
				
				if task is None: break
>>>>>>> 8ccfd699
				# Run the correction:
				result = corr.correct(task)

				# Construct results to return to TaskManager:
				tm.save_results(result)

				if not args.all:
					break<|MERGE_RESOLUTION|>--- conflicted
+++ resolved
@@ -102,14 +102,9 @@
 					task = tm.get_random_task()
 				else:
 					task = tm.get_task(starid=args.starid, camera=args.camera, ccd=args.ccd)
-<<<<<<< HEAD
 
 				if task is None: break
 
-=======
-				
-				if task is None: break
->>>>>>> 8ccfd699
 				# Run the correction:
 				result = corr.correct(task)
 
