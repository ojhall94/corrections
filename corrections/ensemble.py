#!/usr/bin/env python3

# -*- coding: utf-8 -*-
"""
The ensemble photometry detrending class.

Created on Thu Mar 29 09:58:55 2018
.. codeauthor:: Derek Buzasi
.. codeauthor:: Oliver J. Hall
.. codeauthor:: Lindsey Carboneau
.. codeauthor:: Filipe Pereira
"""
import numpy as np
import matplotlib.pyplot as plt
import scipy.interpolate
import scipy.optimize as sciopt
from copy import deepcopy
import time
import lightkurve
import logging
from scipy.optimize import minimize
from scipy.optimize import minimize_scalar

from . import BaseCorrector, STATUS


class EnsembleCorrector(BaseCorrector):
    """
    DOCSTRING
    """
    def __init__(self, *args, **kwargs):
        """
        Initialize the correction object
        Parameters:
            *args: Arguments for the BaseCorrector class
            **kwargs: Keyword Arguments for the BaseCorrector class
        """
        super(self.__class__, self).__init__(*args, **kwargs)

    def fast_median(self, lc_ensemble):
        """
        A small utility function for calculating the ensemble median for use in
        correcting the target light curve
        Parameters:
            lc_ensemble: an array-like collection of each light curve in the ensemble
        Returns:
            lc_medians: an array-like (list) that represents the median value of
                    each light curve in the ensemble at each cadence 
        """
        lc_medians = []
        col, row = np.asarray(lc_ensemble).shape
        for i in range(row):
            # find the median of the ensemble
            temp =[]
            for j in range(col):
                temp.append(lc_ensemble[j][i])
            lc_medians.append(np.median(temp))
        
        return lc_medians

    def do_correction(self, lc):
        """
        Function that takes all input stars for a sector and uses them to find a detrending
        function using ensemble photometry for a star 'star_names[ifile]', where ifile is the
        index for the star in the star_array and star_names list.
        Parameters:
            lc (``lightkurve.TessLightCurve``): Raw lightcurve stored in a TessLightCurve object.
        Returns:
            lc_corr (``lightkurve.TessLightCurve``): Corrected lightcurve stored in a TessLightCurve object.
            The status of the correction.
        """
        #First things first let validate the input
        if not isinstance(lc, lightkurve.lightcurve.TessLightCurve):
            raise ValueError("The input to `do_correction` is not a TessLightCurve object!")

        logger = logging.getLogger(__name__)
        logger.info("Data Source: {}".format(lc.meta['task']['datasource']))
<<<<<<< HEAD
        # Flag added to plot some data for debugging purposes
        debug = False

        # TODO: Remove in final version. Used to test execution time
        full_start = time.time()

        #NOTE: Removing data based on the quality mask isn't possible, as input and output length should be identical
        #NOTE: Flagged data should be removed by an end user instead.
        # Clean up the lightcurve by removing nans and ignoring data points with bad quality flags
        # lc = lc.remove_nans()
        # lc_quality_mask = (lc.quality == 0)
=======

        # TODO: Remove in final version. Used to test execution time
        full_start = time.time()

        # Clean up the lightcurve by removing nans and ignoring data points with bad quality flags
        og_time = lc.time.copy()
        lc = lc.remove_nans()
        lc_quality_mask = (lc.quality == 0)
>>>>>>> 444eb86d
        # lc.time = lc.time[lc_quality_mask]
        # lc.flux = lc.flux[lc_quality_mask]
        # lc.flux_err = lc.flux_err[lc_quality_mask]

<<<<<<< HEAD
        # Set up basic statistical parameters for the light curves.
        # frange is the light curve range from the 5th to the 95th percentile,
        # drange is the relative standard deviation of the differenced light curve (to whiten the noise)
        frange = (np.percentile(lc.flux, 95) - np.percentile(lc.flux, 5) )/ np.mean(lc.flux)
        drange = np.std(np.diff(lc.flux)) / np.mean(lc.flux)
        lc.meta.update({ 'fmean' : np.mean(lc.flux),
=======
        # Set up basic statistical parameters for the light curves. 
        # frange is the light curve range from the 5th to the 95th percentile,
        # drange is the relative standard deviation of the differenced light curve (to whiten the noise)
        frange = (np.percentile(lc.flux, 95) - np.percentile(lc.flux, 5) )/ np.mean(lc.flux)

        drange = np.std(np.diff(lc.flux)) / np.mean(lc.flux)
        lc.meta.update({ 'fmean' : np.median(lc.flux),
>>>>>>> 444eb86d
                        'fstd' : np.std(np.diff(lc.flux)),
                        'frange' : frange,
                        'drange' : drange})

        logger.info(lc.meta.get("drange"))
        logger.info(" ")

        # StarID, pixel positions and lightcurve filenames are retrieved from the database
        select_params = ["todolist.starid", "pos_row", "pos_column"]
        search_params = ["camera={:d}".format(lc.camera), "ccd={:d}".format(lc.ccd), "mean_flux>0", "datasource='{:s}'".format(lc.meta["task"]["datasource"])]
        db_raw = self.search_database(select=select_params, search=search_params)
        starid = np.array([row['starid'] for row in db_raw])
        pixel_coords = np.array([[row['pos_row'], row['pos_column']] for row in db_raw])

        # TODO: We can leave the target star for the distance comparison and get its exact index for free. Just need to be careful with the entry 0 of dist
        # Determine distance of all stars to target. Array of star indexes by distance to target and array of the distance. Pixel distance used
        idx = (starid == lc.targetid)
        dist = np.sqrt((pixel_coords[:,0] - pixel_coords[idx,0])**2 + (pixel_coords[:,1] - pixel_coords[idx,1])**2)
        distance_index = dist.argsort()
        target_index = distance_index[0]
        distance = dist[distance_index]

        # Set up start/end times for stellar time series
        time_start = np.amin(lc.time)
        time_end = np.max(lc.time)

        # Set minimum range parameter...this is log10 photometric range, and stars more variable than this will be excluded from the ensemble
<<<<<<< HEAD
        min_range = -2.0
        # min_range can be changed later on, so we establish a min_range0 for when we want to reset min_range back to its initial value
        min_range0 = min_range
        #flag = 1
=======
        min_range = 0.0
        # min_range can be changed later on, so we establish a min_range0 for when we want to reset min_range back to its initial value
        min_range0 = min_range
>>>>>>> 444eb86d

        # Define variables to use in the loop to build the ensemble of stars
        # List of star indexes to be included in the ensemble
        temp_list = []
        # Initial number of closest stars to consider and variable to increase number
        initial_num_stars = 10
        star_count = initial_num_stars
        # (Alternate param) Initial distance at which to consider stars around the target
        # initial_search_radius = -1

        # Follows index of dist array to restart search after the last addded star. Starts at 1 as the first star ordered by distance is the target
        i = 1
        # Setup search and select params to use in loop
        select_loop = ["todolist.starid", "camera", "ccd", "lightcurve"]
        search_loop = ["camera={:d}".format(lc.camera), "ccd={:d}".format(lc.ccd), "mean_flux>0", "datasource='{:s}'".format(lc.meta["task"]["datasource"])]
        # Start loop to build ensemble
        ensemble_start = time.time()
<<<<<<< HEAD
        while True:

            # First get a list of indexes of a specified number of stars to build the ensemble
            while len(temp_list) < star_count:

                # Get lightkurve for next star closest to target
                # NOTE: This seems needlessly complicated. Probably can just change load_lightcurve
                try:
                    next_star_index = distance_index[i]
                except IndexError:
                    return None, STATUS.SKIPPED
                search_loop.append("todolist.starid={:}".format(starid[next_star_index]))
                next_star_task = self.search_database(search=search_loop, select=select_loop)[0]
                next_star_lc = self.load_lightcurve(next_star_task).remove_nans()
                search_loop.pop(-1)

                next_star_lc_quality_mask = (next_star_lc.quality == 0)
                next_star_lc.time = next_star_lc.time[next_star_lc_quality_mask]
                next_star_lc.flux = next_star_lc.flux[next_star_lc_quality_mask]
                next_star_lc.flux_err = next_star_lc.flux_err[next_star_lc_quality_mask]

                # Compute the rest of the statistical parameters for the next star to be added to the ensemble.
                frange = (np.percentile(next_star_lc.flux, 95) - np.percentile(next_star_lc.flux, 5) )/ np.mean(next_star_lc.flux)
                drange = np.std(np.diff(next_star_lc.flux)) / np.mean(next_star_lc.flux)
                next_star_lc.meta.update({ 'fmean' : np.mean(next_star_lc.flux),
                                            'fstd' : np.std(np.diff(next_star_lc.flux)),
                                            'frange' : frange,
                                            'drange' : drange})

                logger.info(next_star_lc.meta.get("drange"))
                # Stars are added to ensemble if they fulfill the requirements. These are (1) drange less than min_range, (2) drange less than 10 times the
                # drange of the target (to ensure exclusion of relatively noisy stars), and frange less than 0.03 (to exclude highly variable stars)
                if (np.log10(next_star_lc.meta['drange']) < min_range and next_star_lc.meta['drange'] < 10*lc.meta['drange'] and next_star_lc.meta['frange'] < 0.03):
                    temp_list.append([next_star_index, next_star_lc.copy()])
                i += 1

            ensemble_list = np.array(temp_list)
            logger.info(ensemble_list[:,1].size)
            # Now populate the arrays of data with the stars in the ensemble
            full_time = np.concatenate([temp_lc.time for temp_lc in ensemble_list[:,1]]).ravel()
            tflux = np.concatenate(np.array([temp_lc.flux / temp_lc.meta['fmean'] for temp_lc in ensemble_list[:,1]])).ravel()
            full_weight = np.concatenate(np.array([np.full(temp_lc.flux.size, temp_lc.meta['fmean'] / temp_lc.meta['fstd']) for temp_lc in ensemble_list[:,1]])).ravel()
            full_flux = np.multiply(tflux, full_weight)

            # TODO: As of now the code begins by ensuring 20 stars are added to the ensemble and then adds one by one. Might have to change to use a search radius
            # Fetch distance of last added star to ensemble to use as search radius to test conditions ahead
            search_radius = distance[i-1]

            # Set up time array with 0.5-day resolution which spans the time range of the time series then histogram the data based on that array
            gx = np.arange(time_start,time_end,0.5)
            n = np.histogram(full_time, gx)[0]
            n2 = np.histogram(lc.time, gx)[0]

            # First if statement ensures that each bin with light curve points also has at least 1000 ensemble points
            # If not, then increase the allowable level of whitened photometric variability
            # If min_range is greater than the variability level of the star, then increase the search radius to include one more star
            # This is an area we might want to revisit after experimentation with real data (i.e., are the various numbers in here still OK?)
            if np.min(n[n2>0]) < 1000:
                min_range = min_range+0.3
                if min_range > np.log10(np.max(lc.meta['drange'])):
                    if (search_radius < 100):
                        # search_radius += 10
                        star_count += 1
                        search_radius = distance[i]
                    else:
                        # search_radius *= 1.1
                        min_range = min_range0
                        star_count += 1
                        search_radius = distance[i]

                # if search_radius > 400 pixels then give up trying to improve because we are too far away (400 pixels is probably too far!)
                if search_radius > 400:
                    logger.info(search_radius)
                    logger.info(ensemble_list[:,1].size)
                    break
            else:
                    logger.info(search_radius)
                    logger.info(ensemble_list[:,1].size)
                    break

        logger.info("Build ensemble, Time: {}".format(time.time()-ensemble_start))

        # Ensemble is now built. Clean up ensemble points by removing NaNs
        not_nan_idx = ~np.isnan(full_flux) # Since index is same for all arrays save it first to use cached version
        full_time = full_time[not_nan_idx]
        full_weight = full_weight[not_nan_idx]
        full_flux = full_flux[not_nan_idx]
        tflux = tflux[not_nan_idx]

        # Sort ensemble into time order (probably not necessary, but a just-in-case)
        time_idx = np.argsort(full_time)
        full_time = full_time[time_idx]
        full_flux = full_flux[time_idx]
        full_weight = full_weight[time_idx]

        # Simplify by discarding ensemble points outside the temporal range of the stellar time series
        idx = (full_time>time_start) & (full_time<time_end)
        full_time = full_time[idx]
        full_flux = full_flux[idx]
        full_weight = full_weight[idx]

        if debug:
            ax = lc.plot(zorder=10, lw=1, ls='--')
            ax.plot(full_time, np.divide(full_flux, full_weight), '.', ms=1)

        temp_time = full_time
        temp_flux = full_flux
        temp_weight = full_weight

        # TODO: Remove in final version. Used to test execution time
        spline_start = time.time()
        # Initialize bin size in days. We will fit the ensemble with splines
        # The idea here is to remove any sharp features that might have made it into the ensemble. The way this is done is to fit and remove a
        # spline and sigma clip the data. This is performed iteratively, with the first sigma-clipping done with a spline fit to 4-day binned data
        # and only highly outlying data removed. Successive clips halve the size of the bins and clip more aggressively. 6 iterations are currently
        # used (meaning the smallest bins are about 3 hours in length), though both this and the aggressiveness of the clipping are set from experience
        # and might need to be modified with real TESS data.
        bin_size = 4.0
        for ib in range(6):
            # Set clipping parameter based on bin size, so that smaller bins use successively more aggressive clipping. The parameter describes the
            # number of sigma used for clipping, so that we start from 6 sigma and work down to 2.25 sigma
            clip_c = 6 - ib*0.75
            # Define bins to divide the data and get index of bin where each time measure falls into
            gx = np.arange(time_start - 0.5 * bin_size, time_end + bin_size, bin_size)
            bidx  = np.digitize(temp_time, gx) - 1
            n, bin_edges = np.histogram(temp_time, gx)

            # If there are too few points in the least-populated bin after the first couple of iterations, break out and stop decreasing the size of the bins
            # if np.nanmin(n) < 10 and ib > 2:
                # break

            # Average time and flux/weight for each bin defined for the lightcurve, clean nan and use it as weights for the spline
            # NOTE --------- Implementation 1: Uses all bins and handles when there is an empty array with a RuntimeWarning -------NOTE
            # num_bins = len(gx)-1
            # bin_weight = np.array([np.nanmean(temp_weight[bidx==b]) for b in range(num_bins)])
            # bin_time = np.array([np.nanmean(temp_time[bidx==b]) for b in range(num_bins)])
            # bin_flux = np.array([np.nanmedian(np.divide(temp_flux[bidx==b], temp_weight[bidx==b])) for b in range(num_bins)])
            # w1 = bin_time[~np.isnan(bin_flux)]
            # w2 = bin_flux[~np.isnan(bin_flux)]
            # NOTE --------- Implementation 2: Uses result from extra histogram to pick the non empty bins. -----------------------NOTE
            # NOTE --------- Seems to accommplish the same without the warnings but needs testing to confirm ----------------------NOTE

            # Finding mean/median time and flux for each bin. It is not an error that time is determined by mean and flux by median!
            bins_idx = np.where(n>0)[0]
            bin_weight = np.array([np.mean(temp_weight[bidx==b]) for b in bins_idx])
            w1 = np.array([np.mean(temp_time[bidx==b]) for b in bins_idx])
            w2 = np.array([np.median(np.divide(temp_flux[bidx==b], temp_weight[bidx==b])) for b in bins_idx])
            # NOTE --------------------------------------------------------------------------------------------------------------- NOTE

            # Fit spline to binned data. The PCHIP algorithm ensures first derivative continuity, which is important to avoid overshoot problems
            pp = scipy.interpolate.pchip(w1,w2)

            # Subtract spline, remove outliers, and repeat until there are no outliers left
            counter = bin_weight.size
            while counter > 0:
                diff1 = np.divide(temp_flux, temp_weight) - pp(temp_time)
                sdiff = clip_c * np.nanstd(diff1)
                counter = len(diff1[np.abs(diff1)>sdiff])
                temp_time = temp_time[np.abs(diff1)<sdiff]
                temp_flux = temp_flux[np.abs(diff1)<sdiff]
                temp_weight = temp_weight[np.abs(diff1)<sdiff]

            if debug:
                ax.plot(temp_time, pp(temp_time), lw=1, label="Spline - {}".format(ib))

            # NOTE Currently not used for anything. tscale is ignored
            # This entire section is not used (from here down to line 300)
            # Calculates the scale for the lightcurve
            # break_locs = np.where(np.diff(lc.time)>0.1) #find places where there is a break in time
            # break_locs = np.array(break_locs)
            # if break_locs.size>0: #set up boundaries to correspond with breaks
            #     break_locs = np.array(break_locs)+1
            #     break_locs.astype(int)
            #     if (np.max(break_locs) < len(lc.time)):
            #         break_locs = np.append(break_locs, len(lc.time)-1)
            #     digit_bounds = lc.time
            #     digit_bounds = np.array(digit_bounds)
            #     digit_bounds = digit_bounds[break_locs]
            #     if digit_bounds[0] > np.min(full_time):
            #         digit_bounds = np.append(np.min(full_time)-1e-5, digit_bounds)
            #     if digit_bounds[-1] < np.max(full_time):
            #         digit_bounds = np.append(digit_bounds,np.max(full_time)+1e-5)
            #     if digit_bounds[0] > np.min(lc.time):
            #         digit_bounds = np.append(np.min(lc.time)-1e-5, digit_bounds)
            #     if digit_bounds[-1] < np.max(lc.time):
            #         digit_bounds = np.append(digit_bounds,np.max(lc.time)+1e-5)

            #     bincts, edges = np.histogram(lc.time,digit_bounds)
            #     bidx = np.digitize(lc.time, digit_bounds) #binning for star
            #     bidx = bidx-1
            #     bincts2, edges = np.histogram(full_time,full_time[break_locs])
            #     bidx2 = np.digitize(full_time, full_time[break_locs]) #binning for ensemble
            #     bidx2 = bidx2-1
            #     num_segs = len(break_locs)
            # else:
            #     bincts, edges = np.histogram(lc.time,[lc.time[0],lc.time[-1]])
            #     bidx = np.digitize(lc.time, [lc.time[0],lc.time[-1]]) #binning for star
            #     bidx = bidx-1
            #     bincts2, edges = np.histogram(full_time,[full_time[0],full_time[-1]])
            #     bidx2 = np.digitize(full_time, [full_time[0],full_time[-1]]) #binning for ensemble
            #     bidx2 = bidx2-1
            #     num_segs = 1

            # tscale = []
            # for iseg in range(num_segs):
            #     influx = np.array(lc.flux)
            #     intime = np.array(lc.time)
            #     influx = influx[bidx==iseg]
            #     intime = intime[bidx==iseg]

            #     fun = lambda x: np.sum(np.square(np.divide(influx,np.median(influx))-x*scipy.interpolate.splev(intime,pp)))
            #     fun = lambda x: np.sum(np.square(np.divide(influx,np.median(influx))-x*pp(intime)))
            #     tscale = np.append(tscale,sciopt.fminbound(fun,0.9,1.5)) #this is a last fix to scaling, not currently used
            #     tbidx = deepcopy(bidx)

            bin_size = bin_size/2

        if debug:
            plt.legend()
            plt.show()

        # TODO: Remove in final version. Used to test execution time
        logger.info("Fit spline, Time: {}".format(time.time()-spline_start))

        # Correct the lightcurve
        # Scale isn't used so can remove l 305 and simplify l 306
        lc_corr = lc.copy()
        # lc_corr /= tscale*pp(lc.time)
        lc_corr /= pp(lc.time)

        # TODO: Remove in final version. Used to test execution time
        logger.info("Full do_correction, Time: {}".format(time.time()-full_start))
=======
        lc_ensemble = []
        target_flux = deepcopy(lc.flux)
        sum_ensemble = np.zeros(len(target_flux)) # to check for a large enough ensemble for dimmer stars
        mtarget_flux = target_flux - np.median(target_flux)

        logger.info(str(np.median(target_flux)))

        # First get a list of indexes of a specified number of stars to build the ensemble
        while len(temp_list) < star_count:
            
            # Get lightkurve for next star closest to target
            try:
                next_star_index = distance_index[i]
            except IndexError:
                return None, STATUS.SKIPPED
            search_loop.append("todolist.starid={:}".format(starid[next_star_index]))
            next_star_task = self.search_database(search=search_loop, select=select_loop)[0]
            next_star_lc = self.load_lightcurve(next_star_task).remove_nans()
            search_loop.pop(-1)
            
            next_star_lc_quality_mask = (next_star_lc.quality == 0)
            # next_star_lc.time = next_star_lc.time[next_star_lc_quality_mask]
            # next_star_lc.flux = next_star_lc.flux[next_star_lc_quality_mask]
            # next_star_lc.flux_err = next_star_lc.flux_err[next_star_lc_quality_mask]

            # Compute the rest of the statistical parameters for the next star to be added to the ensemble.
            frange = (np.percentile(next_star_lc.flux, 95) - np.percentile(next_star_lc.flux, 5) )/ np.mean(next_star_lc.flux)
            drange = np.std(np.diff(next_star_lc.flux)) / np.mean(next_star_lc.flux)
            
            next_star_lc.meta.update({ 'fmean' : np.median(next_star_lc.flux),
                                        'fstd' : np.std(np.diff(next_star_lc.flux)),
                                        'frange' : frange,
                                        'drange' : drange})

            logger.info(next_star_lc.meta.get("drange"))
            # Stars are added to ensemble if they fulfill the requirements. These are (1) drange less than min_range, (2) drange less than 10 times the 
            # drange of the target (to ensure exclusion of relatively noisy stars), and frange less than 0.03 (to exclude highly variable stars)
            if (np.log10(next_star_lc.meta['drange']) < min_range and next_star_lc.meta['drange'] < 10*lc.meta['drange'] and next_star_lc.meta['frange'] < 0.4):
                
                ###################################################################
                # median subtracted flux of target and ensemble candidate
                temp_lc = deepcopy(next_star_lc)
                time_ens = temp_lc.time
                ens_flux = temp_lc.flux
                if self.debug:
                    plt.plot(time_ens, ens_flux)
                    plt.show()#block=True)
                
                mens_flux = ens_flux - np.median(ens_flux)
                
                # 2 sigma
                ens2sig = 2 * np.std(mens_flux)
                targ2sig = 2 * np.std(mtarget_flux)
                
                # absolute balue
                abstarg = np.absolute(mtarget_flux)
                absens = np.absolute(mens_flux)

                logger.info("2 sigma")
                logger.info(str(ens2sig) + " , " + str(targ2sig))

                # sigma clip the flux used to fit, but don't use that flux again
                clip_target_flux = np.where(
                    np.where(abstarg < targ2sig, True, False)
                    & 
                    np.where(absens < ens2sig, True, False),
                    mtarget_flux, 1)
                clip_ens_flux = np.where(
                    np.where(abstarg < targ2sig, True, False)
                    & 
                    np.where(absens < ens2sig, True, False),
                    mens_flux, 1)

                logger.info(str(np.median(target_flux)))
                logger.info(str(np.median(ens_flux)))

                #this is where I'll try adding the background correction portion
                #first get scaled target flux
                scale_target_flux = clip_target_flux/np.median(target_flux)

                args = tuple((clip_ens_flux+np.median(ens_flux),clip_target_flux+np.median(target_flux)))


                def func1(scaleK,*args):
                    temp = (((args[0]+scaleK)/np.median(args[0]+scaleK))-1)-((args[1]/np.median(args[1]))-1)
                    temp = (args[1]/np.median(args[1])) - ((args[0]+scaleK)/np.median(args[0]+scaleK))
                    temp = temp - np.median(temp)
                    return np.sum(np.square(temp))
                
                scale0 = 100    
                res = minimize(func1,scale0,args,method='Powell')

                logger.info("Fit param1: {}".format(res.x))
                logger.info(str(np.median(ens_flux)))
                logger.info(str(res.x))
                
                ens_flux = ens_flux+res.x
                mens_flux = mens_flux+res.x
                clip_ens_flux = clip_ens_flux+res.x

                if self.debug: 
                    plt.plot(ens_flux/np.median(ens_flux))
                    plt.show(block=True)
                next_star_lc.flux = (ens_flux/np.median(ens_flux))
                temp_list.append([next_star_index, next_star_lc.copy()])
                lc_ensemble.append(ens_flux/np.median(ens_flux))
                sum_ensemble = sum_ensemble + np.array(ens_flux)
                logger.info(str(next_star_lc.targetid)+'\n')
                ###################################################################
            i += 1
        
        logger.info("Build ensemble, Time: {}".format(time.time()-ensemble_start))
        
        
        lc_medians = self.fast_median(lc_ensemble)
        
        
        if self.debug:
            plt.plot(lc.time, lc_medians)
            plt.plot(lc.time, (lc.flux/np.median(lc.flux)))
            plt.show(block=True)
            plt.plot(lc.time, lc_medians)
            plt.show(block=True)
        lc_medians = np.asarray(lc_medians)


        args = tuple((lc.flux, lc_medians))
        def func2(scalef,*args):
            num1 = np.sum(np.abs(np.diff(np.divide(args[0],args[1]+scalef))))
            denom1 = np.median(np.divide(args[0],args[1]+scalef))
            return num1/denom1

        scale0 = 1.0
        res = minimize(func2,scale0,args)

        logger.info("Fit param: {}".format(res.x))
    
        #fitf2 = 1+((lc_medians-1)*res.x)

        # Correct the lightcurve
        lc_corr = lc.copy()

        k_corr = res.x

        median_only_flux = np.divide(lc_corr.flux, lc_medians)
        lc_corr.flux = np.divide(lc_corr.flux, (k_corr+lc_medians))
        lc_corr.flux = np.divide(lc_corr.flux, np.median(lc_corr.flux))
        lc_corr.flux = lc_corr.flux*np.median(lc.flux)

        
        if self.debug:
            plt.scatter(lc_corr.time, median_only_flux, marker='.', label="Median Only")
            plt.scatter(lc_corr.time, lc_corr.flux, marker='.', label="Corrected LC")
            plt.show()#block=True)
        #######################################################################################################

        # TODO: Remove in final version. Used to test execution time
        logger.info("Full do_correction, Time: {}".format(time.time()-full_start))

        # We probably want to return additional information, including the list of stars in the ensemble, and potentially other things as well. 
        
        logger.info(temp_list)
        
        # Replace removed points with NaN's so the info can be saved to the FITS
        lc_corr.time = lc_corr.time[lc_quality_mask]
        lc_corr.flux = lc_corr.flux[lc_quality_mask]
        lc_corr.flux_err = lc_corr.flux_err[lc_quality_mask]
        if len(lc_corr.flux) != len(og_time):
            fix_flux = np.asarray(lc_corr.flux.copy())
            indices = np.array(np.where(np.isin(og_time, lc_corr.time, assume_unique=True, invert=True)))[0]
            indices.tolist()

            for ind in indices:
                fix_flux = np.insert(fix_flux, ind, np.nan)

            lc_corr.flux = fix_flux.tolist()
            lc_corr.time = og_time
            
        
>>>>>>> 444eb86d

        if self.plot:
            ax = lc.plot(marker='o', label="Original LC")
            lc_corr.plot(ax=ax, color='orange', marker='o', ls='--', label="Corrected LC")
<<<<<<< HEAD
            plt.show()

        # We probably want to return additional information, including the list of stars in the ensemble, and potentially other things as well.
        # Returning ensemble metadata: `starcount`, `starlist`, `spline`
        lc_corr.meta.update({'ensemble':{ 'star_count' : star_count,
                            'ensemble_list' : ensemble_list,
                            'ensemble_spline' : pp(lc.time),
                            'search_radius' : search_radius}})

=======
            plt.show() #block=True)
            if self.debug:
                #plt.savefig("./temp/" + str(lc.targetid) + "_testrun.png")
                logger.info(np.nanstd(lc.flux))
                logger.info(np.nanstd(lc_corr.flux))
                logger.info(np.nanmedian(lc.flux))
                logger.info(np.nanmedian(lc_corr.flux))
>>>>>>> 444eb86d
        return lc_corr, STATUS.OK<|MERGE_RESOLUTION|>--- conflicted
+++ resolved
@@ -75,19 +75,6 @@
 
         logger = logging.getLogger(__name__)
         logger.info("Data Source: {}".format(lc.meta['task']['datasource']))
-<<<<<<< HEAD
-        # Flag added to plot some data for debugging purposes
-        debug = False
-
-        # TODO: Remove in final version. Used to test execution time
-        full_start = time.time()
-
-        #NOTE: Removing data based on the quality mask isn't possible, as input and output length should be identical
-        #NOTE: Flagged data should be removed by an end user instead.
-        # Clean up the lightcurve by removing nans and ignoring data points with bad quality flags
-        # lc = lc.remove_nans()
-        # lc_quality_mask = (lc.quality == 0)
-=======
 
         # TODO: Remove in final version. Used to test execution time
         full_start = time.time()
@@ -96,19 +83,10 @@
         og_time = lc.time.copy()
         lc = lc.remove_nans()
         lc_quality_mask = (lc.quality == 0)
->>>>>>> 444eb86d
         # lc.time = lc.time[lc_quality_mask]
         # lc.flux = lc.flux[lc_quality_mask]
         # lc.flux_err = lc.flux_err[lc_quality_mask]
 
-<<<<<<< HEAD
-        # Set up basic statistical parameters for the light curves.
-        # frange is the light curve range from the 5th to the 95th percentile,
-        # drange is the relative standard deviation of the differenced light curve (to whiten the noise)
-        frange = (np.percentile(lc.flux, 95) - np.percentile(lc.flux, 5) )/ np.mean(lc.flux)
-        drange = np.std(np.diff(lc.flux)) / np.mean(lc.flux)
-        lc.meta.update({ 'fmean' : np.mean(lc.flux),
-=======
         # Set up basic statistical parameters for the light curves. 
         # frange is the light curve range from the 5th to the 95th percentile,
         # drange is the relative standard deviation of the differenced light curve (to whiten the noise)
@@ -116,7 +94,6 @@
 
         drange = np.std(np.diff(lc.flux)) / np.mean(lc.flux)
         lc.meta.update({ 'fmean' : np.median(lc.flux),
->>>>>>> 444eb86d
                         'fstd' : np.std(np.diff(lc.flux)),
                         'frange' : frange,
                         'drange' : drange})
@@ -144,16 +121,9 @@
         time_end = np.max(lc.time)
 
         # Set minimum range parameter...this is log10 photometric range, and stars more variable than this will be excluded from the ensemble
-<<<<<<< HEAD
-        min_range = -2.0
-        # min_range can be changed later on, so we establish a min_range0 for when we want to reset min_range back to its initial value
-        min_range0 = min_range
-        #flag = 1
-=======
         min_range = 0.0
         # min_range can be changed later on, so we establish a min_range0 for when we want to reset min_range back to its initial value
         min_range0 = min_range
->>>>>>> 444eb86d
 
         # Define variables to use in the loop to build the ensemble of stars
         # List of star indexes to be included in the ensemble
@@ -171,240 +141,6 @@
         search_loop = ["camera={:d}".format(lc.camera), "ccd={:d}".format(lc.ccd), "mean_flux>0", "datasource='{:s}'".format(lc.meta["task"]["datasource"])]
         # Start loop to build ensemble
         ensemble_start = time.time()
-<<<<<<< HEAD
-        while True:
-
-            # First get a list of indexes of a specified number of stars to build the ensemble
-            while len(temp_list) < star_count:
-
-                # Get lightkurve for next star closest to target
-                # NOTE: This seems needlessly complicated. Probably can just change load_lightcurve
-                try:
-                    next_star_index = distance_index[i]
-                except IndexError:
-                    return None, STATUS.SKIPPED
-                search_loop.append("todolist.starid={:}".format(starid[next_star_index]))
-                next_star_task = self.search_database(search=search_loop, select=select_loop)[0]
-                next_star_lc = self.load_lightcurve(next_star_task).remove_nans()
-                search_loop.pop(-1)
-
-                next_star_lc_quality_mask = (next_star_lc.quality == 0)
-                next_star_lc.time = next_star_lc.time[next_star_lc_quality_mask]
-                next_star_lc.flux = next_star_lc.flux[next_star_lc_quality_mask]
-                next_star_lc.flux_err = next_star_lc.flux_err[next_star_lc_quality_mask]
-
-                # Compute the rest of the statistical parameters for the next star to be added to the ensemble.
-                frange = (np.percentile(next_star_lc.flux, 95) - np.percentile(next_star_lc.flux, 5) )/ np.mean(next_star_lc.flux)
-                drange = np.std(np.diff(next_star_lc.flux)) / np.mean(next_star_lc.flux)
-                next_star_lc.meta.update({ 'fmean' : np.mean(next_star_lc.flux),
-                                            'fstd' : np.std(np.diff(next_star_lc.flux)),
-                                            'frange' : frange,
-                                            'drange' : drange})
-
-                logger.info(next_star_lc.meta.get("drange"))
-                # Stars are added to ensemble if they fulfill the requirements. These are (1) drange less than min_range, (2) drange less than 10 times the
-                # drange of the target (to ensure exclusion of relatively noisy stars), and frange less than 0.03 (to exclude highly variable stars)
-                if (np.log10(next_star_lc.meta['drange']) < min_range and next_star_lc.meta['drange'] < 10*lc.meta['drange'] and next_star_lc.meta['frange'] < 0.03):
-                    temp_list.append([next_star_index, next_star_lc.copy()])
-                i += 1
-
-            ensemble_list = np.array(temp_list)
-            logger.info(ensemble_list[:,1].size)
-            # Now populate the arrays of data with the stars in the ensemble
-            full_time = np.concatenate([temp_lc.time for temp_lc in ensemble_list[:,1]]).ravel()
-            tflux = np.concatenate(np.array([temp_lc.flux / temp_lc.meta['fmean'] for temp_lc in ensemble_list[:,1]])).ravel()
-            full_weight = np.concatenate(np.array([np.full(temp_lc.flux.size, temp_lc.meta['fmean'] / temp_lc.meta['fstd']) for temp_lc in ensemble_list[:,1]])).ravel()
-            full_flux = np.multiply(tflux, full_weight)
-
-            # TODO: As of now the code begins by ensuring 20 stars are added to the ensemble and then adds one by one. Might have to change to use a search radius
-            # Fetch distance of last added star to ensemble to use as search radius to test conditions ahead
-            search_radius = distance[i-1]
-
-            # Set up time array with 0.5-day resolution which spans the time range of the time series then histogram the data based on that array
-            gx = np.arange(time_start,time_end,0.5)
-            n = np.histogram(full_time, gx)[0]
-            n2 = np.histogram(lc.time, gx)[0]
-
-            # First if statement ensures that each bin with light curve points also has at least 1000 ensemble points
-            # If not, then increase the allowable level of whitened photometric variability
-            # If min_range is greater than the variability level of the star, then increase the search radius to include one more star
-            # This is an area we might want to revisit after experimentation with real data (i.e., are the various numbers in here still OK?)
-            if np.min(n[n2>0]) < 1000:
-                min_range = min_range+0.3
-                if min_range > np.log10(np.max(lc.meta['drange'])):
-                    if (search_radius < 100):
-                        # search_radius += 10
-                        star_count += 1
-                        search_radius = distance[i]
-                    else:
-                        # search_radius *= 1.1
-                        min_range = min_range0
-                        star_count += 1
-                        search_radius = distance[i]
-
-                # if search_radius > 400 pixels then give up trying to improve because we are too far away (400 pixels is probably too far!)
-                if search_radius > 400:
-                    logger.info(search_radius)
-                    logger.info(ensemble_list[:,1].size)
-                    break
-            else:
-                    logger.info(search_radius)
-                    logger.info(ensemble_list[:,1].size)
-                    break
-
-        logger.info("Build ensemble, Time: {}".format(time.time()-ensemble_start))
-
-        # Ensemble is now built. Clean up ensemble points by removing NaNs
-        not_nan_idx = ~np.isnan(full_flux) # Since index is same for all arrays save it first to use cached version
-        full_time = full_time[not_nan_idx]
-        full_weight = full_weight[not_nan_idx]
-        full_flux = full_flux[not_nan_idx]
-        tflux = tflux[not_nan_idx]
-
-        # Sort ensemble into time order (probably not necessary, but a just-in-case)
-        time_idx = np.argsort(full_time)
-        full_time = full_time[time_idx]
-        full_flux = full_flux[time_idx]
-        full_weight = full_weight[time_idx]
-
-        # Simplify by discarding ensemble points outside the temporal range of the stellar time series
-        idx = (full_time>time_start) & (full_time<time_end)
-        full_time = full_time[idx]
-        full_flux = full_flux[idx]
-        full_weight = full_weight[idx]
-
-        if debug:
-            ax = lc.plot(zorder=10, lw=1, ls='--')
-            ax.plot(full_time, np.divide(full_flux, full_weight), '.', ms=1)
-
-        temp_time = full_time
-        temp_flux = full_flux
-        temp_weight = full_weight
-
-        # TODO: Remove in final version. Used to test execution time
-        spline_start = time.time()
-        # Initialize bin size in days. We will fit the ensemble with splines
-        # The idea here is to remove any sharp features that might have made it into the ensemble. The way this is done is to fit and remove a
-        # spline and sigma clip the data. This is performed iteratively, with the first sigma-clipping done with a spline fit to 4-day binned data
-        # and only highly outlying data removed. Successive clips halve the size of the bins and clip more aggressively. 6 iterations are currently
-        # used (meaning the smallest bins are about 3 hours in length), though both this and the aggressiveness of the clipping are set from experience
-        # and might need to be modified with real TESS data.
-        bin_size = 4.0
-        for ib in range(6):
-            # Set clipping parameter based on bin size, so that smaller bins use successively more aggressive clipping. The parameter describes the
-            # number of sigma used for clipping, so that we start from 6 sigma and work down to 2.25 sigma
-            clip_c = 6 - ib*0.75
-            # Define bins to divide the data and get index of bin where each time measure falls into
-            gx = np.arange(time_start - 0.5 * bin_size, time_end + bin_size, bin_size)
-            bidx  = np.digitize(temp_time, gx) - 1
-            n, bin_edges = np.histogram(temp_time, gx)
-
-            # If there are too few points in the least-populated bin after the first couple of iterations, break out and stop decreasing the size of the bins
-            # if np.nanmin(n) < 10 and ib > 2:
-                # break
-
-            # Average time and flux/weight for each bin defined for the lightcurve, clean nan and use it as weights for the spline
-            # NOTE --------- Implementation 1: Uses all bins and handles when there is an empty array with a RuntimeWarning -------NOTE
-            # num_bins = len(gx)-1
-            # bin_weight = np.array([np.nanmean(temp_weight[bidx==b]) for b in range(num_bins)])
-            # bin_time = np.array([np.nanmean(temp_time[bidx==b]) for b in range(num_bins)])
-            # bin_flux = np.array([np.nanmedian(np.divide(temp_flux[bidx==b], temp_weight[bidx==b])) for b in range(num_bins)])
-            # w1 = bin_time[~np.isnan(bin_flux)]
-            # w2 = bin_flux[~np.isnan(bin_flux)]
-            # NOTE --------- Implementation 2: Uses result from extra histogram to pick the non empty bins. -----------------------NOTE
-            # NOTE --------- Seems to accommplish the same without the warnings but needs testing to confirm ----------------------NOTE
-
-            # Finding mean/median time and flux for each bin. It is not an error that time is determined by mean and flux by median!
-            bins_idx = np.where(n>0)[0]
-            bin_weight = np.array([np.mean(temp_weight[bidx==b]) for b in bins_idx])
-            w1 = np.array([np.mean(temp_time[bidx==b]) for b in bins_idx])
-            w2 = np.array([np.median(np.divide(temp_flux[bidx==b], temp_weight[bidx==b])) for b in bins_idx])
-            # NOTE --------------------------------------------------------------------------------------------------------------- NOTE
-
-            # Fit spline to binned data. The PCHIP algorithm ensures first derivative continuity, which is important to avoid overshoot problems
-            pp = scipy.interpolate.pchip(w1,w2)
-
-            # Subtract spline, remove outliers, and repeat until there are no outliers left
-            counter = bin_weight.size
-            while counter > 0:
-                diff1 = np.divide(temp_flux, temp_weight) - pp(temp_time)
-                sdiff = clip_c * np.nanstd(diff1)
-                counter = len(diff1[np.abs(diff1)>sdiff])
-                temp_time = temp_time[np.abs(diff1)<sdiff]
-                temp_flux = temp_flux[np.abs(diff1)<sdiff]
-                temp_weight = temp_weight[np.abs(diff1)<sdiff]
-
-            if debug:
-                ax.plot(temp_time, pp(temp_time), lw=1, label="Spline - {}".format(ib))
-
-            # NOTE Currently not used for anything. tscale is ignored
-            # This entire section is not used (from here down to line 300)
-            # Calculates the scale for the lightcurve
-            # break_locs = np.where(np.diff(lc.time)>0.1) #find places where there is a break in time
-            # break_locs = np.array(break_locs)
-            # if break_locs.size>0: #set up boundaries to correspond with breaks
-            #     break_locs = np.array(break_locs)+1
-            #     break_locs.astype(int)
-            #     if (np.max(break_locs) < len(lc.time)):
-            #         break_locs = np.append(break_locs, len(lc.time)-1)
-            #     digit_bounds = lc.time
-            #     digit_bounds = np.array(digit_bounds)
-            #     digit_bounds = digit_bounds[break_locs]
-            #     if digit_bounds[0] > np.min(full_time):
-            #         digit_bounds = np.append(np.min(full_time)-1e-5, digit_bounds)
-            #     if digit_bounds[-1] < np.max(full_time):
-            #         digit_bounds = np.append(digit_bounds,np.max(full_time)+1e-5)
-            #     if digit_bounds[0] > np.min(lc.time):
-            #         digit_bounds = np.append(np.min(lc.time)-1e-5, digit_bounds)
-            #     if digit_bounds[-1] < np.max(lc.time):
-            #         digit_bounds = np.append(digit_bounds,np.max(lc.time)+1e-5)
-
-            #     bincts, edges = np.histogram(lc.time,digit_bounds)
-            #     bidx = np.digitize(lc.time, digit_bounds) #binning for star
-            #     bidx = bidx-1
-            #     bincts2, edges = np.histogram(full_time,full_time[break_locs])
-            #     bidx2 = np.digitize(full_time, full_time[break_locs]) #binning for ensemble
-            #     bidx2 = bidx2-1
-            #     num_segs = len(break_locs)
-            # else:
-            #     bincts, edges = np.histogram(lc.time,[lc.time[0],lc.time[-1]])
-            #     bidx = np.digitize(lc.time, [lc.time[0],lc.time[-1]]) #binning for star
-            #     bidx = bidx-1
-            #     bincts2, edges = np.histogram(full_time,[full_time[0],full_time[-1]])
-            #     bidx2 = np.digitize(full_time, [full_time[0],full_time[-1]]) #binning for ensemble
-            #     bidx2 = bidx2-1
-            #     num_segs = 1
-
-            # tscale = []
-            # for iseg in range(num_segs):
-            #     influx = np.array(lc.flux)
-            #     intime = np.array(lc.time)
-            #     influx = influx[bidx==iseg]
-            #     intime = intime[bidx==iseg]
-
-            #     fun = lambda x: np.sum(np.square(np.divide(influx,np.median(influx))-x*scipy.interpolate.splev(intime,pp)))
-            #     fun = lambda x: np.sum(np.square(np.divide(influx,np.median(influx))-x*pp(intime)))
-            #     tscale = np.append(tscale,sciopt.fminbound(fun,0.9,1.5)) #this is a last fix to scaling, not currently used
-            #     tbidx = deepcopy(bidx)
-
-            bin_size = bin_size/2
-
-        if debug:
-            plt.legend()
-            plt.show()
-
-        # TODO: Remove in final version. Used to test execution time
-        logger.info("Fit spline, Time: {}".format(time.time()-spline_start))
-
-        # Correct the lightcurve
-        # Scale isn't used so can remove l 305 and simplify l 306
-        lc_corr = lc.copy()
-        # lc_corr /= tscale*pp(lc.time)
-        lc_corr /= pp(lc.time)
-
-        # TODO: Remove in final version. Used to test execution time
-        logger.info("Full do_correction, Time: {}".format(time.time()-full_start))
-=======
         lc_ensemble = []
         target_flux = deepcopy(lc.flux)
         sum_ensemble = np.zeros(len(target_flux)) # to check for a large enough ensemble for dimmer stars
@@ -584,22 +320,10 @@
             lc_corr.time = og_time
             
         
->>>>>>> 444eb86d
 
         if self.plot:
             ax = lc.plot(marker='o', label="Original LC")
             lc_corr.plot(ax=ax, color='orange', marker='o', ls='--', label="Corrected LC")
-<<<<<<< HEAD
-            plt.show()
-
-        # We probably want to return additional information, including the list of stars in the ensemble, and potentially other things as well.
-        # Returning ensemble metadata: `starcount`, `starlist`, `spline`
-        lc_corr.meta.update({'ensemble':{ 'star_count' : star_count,
-                            'ensemble_list' : ensemble_list,
-                            'ensemble_spline' : pp(lc.time),
-                            'search_radius' : search_radius}})
-
-=======
             plt.show() #block=True)
             if self.debug:
                 #plt.savefig("./temp/" + str(lc.targetid) + "_testrun.png")
@@ -607,5 +331,4 @@
                 logger.info(np.nanstd(lc_corr.flux))
                 logger.info(np.nanmedian(lc.flux))
                 logger.info(np.nanmedian(lc_corr.flux))
->>>>>>> 444eb86d
         return lc_corr, STATUS.OK