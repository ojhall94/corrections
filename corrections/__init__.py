#!/usr/bin/env python
# -*- coding: utf-8 -*-

from __future__ import absolute_import
<<<<<<< HEAD
from .BaseCorrection import BaseCorrection
# TODO: Fix this
=======
from .BaseCorrector import BaseCorrector
>>>>>>> 325b3028
<|MERGE_RESOLUTION|>--- conflicted
+++ resolved
@@ -2,9 +2,5 @@
 # -*- coding: utf-8 -*-
 
 from __future__ import absolute_import
-<<<<<<< HEAD
-from .BaseCorrection import BaseCorrection
-# TODO: Fix this
-=======
+
 from .BaseCorrector import BaseCorrector
->>>>>>> 325b3028
