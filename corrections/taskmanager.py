--- conflicted
+++ resolved
@@ -109,9 +109,6 @@
 		"""
 		Get number of tasks due to be processed.
 
-<<<<<<< HEAD
-	def get_task(self, starid=None, camera=None, ccd=None, source=None):
-=======
 		Returns:
 			int: Number of tasks due to be processed.
 		"""
@@ -143,7 +140,6 @@
 	
 
 	def get_task(self, starid=None, camera=None, ccd=None, datasource=None):
->>>>>>> 444eb86d
 		"""
 		Get next task to be processed.
 
@@ -158,13 +154,8 @@
 			constraints.append('todolist.camera=%d' % camera)
 		if ccd is not None:
 			constraints.append('todolist.ccd=%d' % ccd)
-<<<<<<< HEAD
-		if source is not None:
-			constraints.append('todolist.datasource="%s"' % source)
-=======
 		if datasource is not None:
 			constraints.append('todolist.datasource="%s"' % datasource)
->>>>>>> 444eb86d
 
 		if constraints:
 			constraints = ' AND ' + " AND ".join(constraints)
