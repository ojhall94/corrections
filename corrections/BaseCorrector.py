#!/usr/bin/env python
"""
The basic correction class for the TASOC Photomety pipeline
All other specific correction classes will inherit from BaseCorrection.
Structure from `BasePhotometry by Rasmus Handberg <https://github.com/tasoc/photometry/blob/devel/photometry/BasePhotometry.py>`_

- :py:class:`STATUS`: Status flags for pipeline performance logging
- :py:class:`STATUS`: Status flags for pipeline performance logging

.. codeauthor:: Lindsey Carboneau 
.. code author:: Rasmus Handberg
"""

# TODO: imports; must be included in requirements.txt
# from package import function as key
import enum
import logging

__docformat__ = 'restructuredtext'

class STATUS(enum.Enum):
    """
    Status indicator of the status of the correction.

    """

    UNKNOWN = 0
    OK = 1
    ERROR = 2
    WARNING = 3
    # TODO: various statuses as required

class BaseCorrector(object):
    """
    The basic correction class for the TASOC Photometry pipeline.
    All other specific correction classes will inherit from BaseCorrector

    Attributes:
        # TODO
    """

    def __init__(self, starid, input_folder, output_folder, plot=False):
        """
        Initialize the correction object

        Parameters:
            # TODO

        Returns:
            # TODO

        Raises:
            IOError: If (target ID) could not be found (TODO: other values as well?)
            ValueError: (TODO: on a lot of places)
            NotImplementedError: Everywhere a function has a TODO/FIXME tag preventing execution
        """

        logger = logging.getLogger(__name__)

        self._status = STATUS.UNKNOWN
        self.starid = starid
        self.input_folder = input_folder
    
    def __enter__(self):
	    return self
    
    def __exit__(self, *args):
	    self.close()

    def close(self):
        """Close correction object"""
        pass

    def status(self):
        """ The status of the corrections. From :py:class:`STATUS`."""
        return self._status
<<<<<<< HEAD
    
    def __enter__(self):
	    return self
    
    def __exit__(self, *args):
	    self.close()
    
    def close(self):
        """Close correction object"""
        pass

    def status(self):
        """ The status of the corrections. From :py:class:`STATUS`."""
        return self._status
=======
>>>>>>> 7b915c65

    def load_lightcurve(self, starid):
        """
        Load target lightcurve for given TIC/starid

        Returns:
            Lightkurve object
        """
        raise NotImplementedError("¯\(°_o)/¯")
  
    def do_correction(self):
        """
        Apply corrections to target lightcurve.

        Returns:
            The status of the corrections.

        Raises:
            NotImplementedError
        """
        raise NotImplementedError("A helpful error message goes here") # TODO

    def correct(self, *args, **kwargs):
        """
        Run correction.

        """

        self._status = self.do_correction(*args, **kwargs)

        # Check that the status has been changed:
        if self._status == STATUS.UNKNOWN:
            raise Exception("STATUS was not tset by do_correction")

        if self._status in (STATUS.OK, STATUS.WARNING):
            # TODO: set outputs; self._details = self.lightcurve, etc.

            pass

    def save_lightcurve(self, output_folder=None):
        """
		Save generated lightcurve to file.

		Parameters:
		    output_folder (string, optional): Path to directory where to save lightcurve. If ``None`` the directory specified in the attribute ``output_folder`` is used.

		Returns:
		    string: Path to the generated file.
<<<<<<< HEAD
		"""
        
=======
		"""
>>>>>>> 7b915c65
<|MERGE_RESOLUTION|>--- conflicted
+++ resolved
@@ -74,7 +74,6 @@
     def status(self):
         """ The status of the corrections. From :py:class:`STATUS`."""
         return self._status
-<<<<<<< HEAD
     
     def __enter__(self):
 	    return self
@@ -89,8 +88,6 @@
     def status(self):
         """ The status of the corrections. From :py:class:`STATUS`."""
         return self._status
-=======
->>>>>>> 7b915c65
 
     def load_lightcurve(self, starid):
         """
@@ -139,9 +136,5 @@
 
 		Returns:
 		    string: Path to the generated file.
-<<<<<<< HEAD
 		"""
-        
-=======
-		"""
->>>>>>> 7b915c65
+        